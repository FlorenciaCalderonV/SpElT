from pathlib import Path
import pandas as pd
import numpy as np
import spikeinterface.extractors as se

from .ephys_utils import gs_to_df
from .axona_utils.postprocess_pos_data import postprocess_pos_data
from .axona_utils.load_pos_axona import load_pos_axona
from .np2_utils.load_pos_dlc import load_pos_dlc
from .np2_utils.load_pos_bonsai import load_pos_bonsai
from .np2_utils.postprocess_dlc_data import postprocess_dlc_data
class ephys:
    '''
    A class to manage ephys data, including metadata, position, LFP, and spike data recorded from (currently): 
    - raw DACQ recordings sorted with Kilosort 2 and curated with phy
    - Neuropixels 2 recordings acquired with OpenEphys, sorted with Kilosort 4 and curated with phy, with video tracking data from Bonsai
    
    Assumes a basic file structure of path_to_data/animal/YYYY-MM-DD/ for each session

    Usage:
        # Initialize the class with recording type and optional path to session.
        obj = ephys('nexus', 'path/to/recording/data/animalID/date')
        obj = ephys('nexus') will prompt a box to select the recording folder
        

        # Load metadata for a list of trials.
        obj.load_metadata([0, 2, 3])

        # Load position data for a list of trials.
        obj.load_pos([0, 1, 2])

        # Load LFP data for a list of trials with a specific sampling rate and channels.
        obj.load_lfp([0, 1, 2], sampling_rate = 1000, channels = [0, 1, 2])

        # Load spike data for the session.
        obj.load_spikes()
    
    Attributes:
        recording_type (str): Type of the recording. Current options: 'nexus'
        
        base_path (str): Base path to the recording data. Hard-coded for now
        recording_path (str): Path to the specific animal and date recording folder
        sorting_path (str): Path to the sorting data folder
        
        session (pd.DataFrame): Dataframe with session information.
        trial_list (list): List containing the names of each trial.
        
        Recording data:
            metadata (list): List to store metadata for each trial.
            lfp_data (list): List to store LFP data for each trial.
            pos_data (list): List to store position data for each trial.
            spike_data (list): List to store spike data for the session.
        
        Constants for position processing:
            max_speed (int): Maximum speed constant for position processing.
            smoothing_window_size (int): Smoothing window size constant for position processing.
            
    Dependencies:
        spikeinterface (pip install spikeinterface)
        process_pos_data (custom)
        numpy, pandas
    '''

    def __init__(self, recording_type, path, sheet_url = None):
        """
        Initialize the ephys object.

        Parameters:
        recording_type (str): The type of recording.
        path (str): The path to the recording.

        Raises:
        ValueError: If no path is specified.

        """
        self.recording_type = recording_type
        
        if path:
            self.recording_path = Path(path)
        else:
            raise ValueError('No path specified')

        # Get date and animal ID from path
        self.date = self.recording_path.parts[-1]
        self.date_short = f'{self.date[2:4]}{self.date[5:7]}{self.date[8:10]}'
        self.animal = self.recording_path.parts[-2]

        # Get age and probe info from Google Sheet
        try:
            df = gs_to_df(sheet_url)
        except Exception as e:
            print('Google Sheet not found, please specify a valid URL')
            raise e

        self.age = int(df['Age'].loc[df['Session'] == f'{self.animal}_{self.date_short}'].iloc[0])
        self.probe_type = df['probe_type'].loc[df['Session'] == f'{self.animal}_{self.date_short}'].iloc[0]
        self.probe_channels = df['num_channels'].loc[df['Session'] == f'{self.animal}_{self.date_short}'].iloc[0]
        self.area = df['Areas'].loc[df['Session'] == f'{self.animal}_{self.date_short}'].iloc[0] if 'Areas' in df.columns else None

        if self.recording_type == 'nexus':
            self.sorting_path = self.recording_path / f'{self.date_short}_sorting_ks2_custom'
        elif self.recording_type == 'NP2_openephys':
            self.sorting_path = self.recording_path / f'{self.date_short}_{self.area}_sorting_ks4'
        else:
            raise ValueError('Recording type not recognised, please specify "nexus" or "NP2_openephys"')

        # Load session information from session.csv which is within the sorting folder as dataframe
        self.session = pd.read_csv(self.sorting_path / 'session.csv', index_col=0)
        
        # Collect each trial name
        self.trial_list = self.session.iloc[:,1].to_list()
        # Collect each trial number
        self.trial_iterators = [i for i, _ in enumerate(self.trial_list)]

        # Initialise data variables
        self.metadata = [None] * len(self.trial_list)
        self.lfp_data = [None] * len(self.trial_list)
        self.pos_data = [None] * len(self.trial_list)
        self.sync_data = [None] * len(self.trial_list)
        self.spike_data = [None]
        
        # Set constants for position processing
        self.max_speed = 5
        self.smoothing_window_size = 3
    
    def load_metadata(self, trial_list, output_flag = True):
        """
        Loads the metadata for a specified trial. Currently only a subset of lines from the Dacq .set file

        Args:
            trial_iterator (int): The index of the trial for which metadata is to be loaded.
            output_flag (bool): if True, print a statement when loading the set file (default True)

        Populates:
            self.metadata (list): A list that stores metadata for each trial. The metadata for the specified trial is added at the given index.
        """  
        
        # Deal with int trial_list
        if isinstance(trial_list, int):
            trial_list = [trial_list]
            
        for trial_iterator in trial_list:
            if self.recording_type == 'nexus':
                # Get path of trial to load
                path = self.recording_path / f'{self.trial_list[trial_iterator]}.set'
                
                if output_flag is True:
                    print(f'Loading set file: {path}')

                with open(path, 'rb') as fid:
                    setHeader = {}

                    # Read the lines of the file up to the specified number (5 in this case) and write into dict
                    while True:
                        line = fid.readline()
                        if not line:
                            break
                        elements = line.decode().strip().split()
                        setHeader[elements[0]] = ' '.join(elements[1:])

                # Add sampling rate - HARDCODED FOR NOW
                setHeader['sampling_rate'] = 48000

                #Populate basic metdata       
                self.metadata[trial_iterator] = setHeader

    def load_pos(self, trial_list = None, output_flag = True, reload_flag = False):
        """
        Loads  and postprocesses the position data for a specified trial. Currently only from Dacq .pos files

        Args:
            trial_list (int or array): The index of the trial for which position data is to be loaded.
            output_flag (bool): if True, print a statement when loading the pos file (default True)
            reload_flag (bool): if True, forces reloading of data. If
                false, only loads data for trials with no position data loaded. Default False

        Populates:
            self.pos_data (list): A list that stores position data for each trial. The position data for the specified trial is added at the given index.
        """  
        # Deal with int trial_list
        if isinstance(trial_list, int):
            trial_list = [trial_list]
        elif trial_list is None:
            trial_list = self.trial_iterators
            print('No trial list specified, loading position data for all trials')
            
        for trial_iterator in trial_list:
        
            # Check if position data is already loaded for session:
            if reload_flag == False and self.pos_data[trial_iterator] != None:
                print(f'Position data already loaded for trial {trial_iterator}')
            else:
                
                # Get path of trial to load
                path = self.recording_path / self.trial_list[trial_iterator]
                if output_flag:
                    print(f'Loading position data for {self.trial_list[trial_iterator]}')

                if self.recording_type == 'nexus':

                    # NEEDS FIXING PROPERLY!!!! If t-maze trial, rescale PPM because it isn't set right in pos file 
                    if 't-maze' in self.trial_list[trial_iterator]:
                        override_ppm = 615
                        if output_flag:
                            print(f'Real PPM artifically set to 615 (t-maze default)')
                    else:
                        override_ppm = None

                    # Load Axona pos data from csv file and preprocess
                    raw_pos_data, pos_sampling_rate = load_pos_axona(path, override_ppm)

                    # Postprocess posdata
                    xy_pos, led_pos, led_pix, speed, direction, direction_disp = postprocess_pos_data(raw_pos_data, self.max_speed, self.smoothing_window_size)
                    
                    # Rescale timestamps to seconds
                    xy_pos.columns /= pos_sampling_rate
                    led_pos.columns /= pos_sampling_rate
                    led_pix.columns /= pos_sampling_rate

                    # Populate processed pos data
                    self.pos_data[trial_iterator] = {
                        'header': raw_pos_data['header'],
                        'xy_position': xy_pos,
                        'led_positions': led_pos,
                        'led_pixel_size': led_pix,
                        'speed': speed, #in cm/s
                        'direction': direction,
                        'direction_from_displacement': direction_disp,
                        'pos_sampling_rate': pos_sampling_rate
                }

                elif self.recording_type == 'NP2_openephys':

                    # Load TTL sync data
                    if self.sync_data[trial_iterator] == None:
                        self.load_ttl(trial_iterator, output_flag=False)
                    ttl_times = self.sync_data[trial_iterator]['ttl_timestamps']

                    # Estimate the frame rate from the TTL data
                    pos_sampling_rate = 1/np.mean(np.diff(ttl_times[1:]))

                    if (path / 'dlc.csv').exists() == True:
                        if output_flag:
                            print('Loading DLC position data')
                        # Load DeepLabCut position data from csv file
                        raw_pos_data = load_pos_dlc(path, 400) #HARDCODED PPM FOR NOW - NEEDS CHANGING
                        
                        # Add angle of tracked head point to header (probably 0)
                        raw_pos_data['header']['tracked_point_angle_1'] = 0

                    elif (path/'bonsai.csv').exists() == True:
                        if output_flag:
                            print('Loading raw Bonsai position data')
                        raw_pos_data = load_pos_bonsai(path, 400) #HARDCODED PPM FOR NOW - NEEDS CHANGING
                        raw_pos_data['header']['bearing_colour_1'] = 90

                    else:
                        print(f'No position data found for trial {trial_iterator}')
                        raw_pos_data = None
                    raw_pos_data['header']['sample_rate'] = pos_sampling_rate

                    raw_pos_data['header']['sample_rate'] = pos_sampling_rate

                    # Postprocess posdata
                    xy_pos, tracked_points, speed, direction, direction_disp = postprocess_dlc_data(raw_pos_data, self.max_speed, self.smoothing_window_size)

<<<<<<< HEAD
                    # Set timestamps to TTL times - USES THE FIRST TTL TIME AS THE START TIME
                    # NEEDS FIXING PROPERLY - THINK ABOUT HOW TO TIMESTAMP EACH FRAME ACCURATELY
                    n_frames = len(xy_pos.columns)
                    if len(ttl_times) < n_frames:
                        #Make up times at sample rate
                        for i in range(n_frames-len(ttl_times)+1):
                            ttl_times = np.append(ttl_times, ttl_times[-1] + (i+1/pos_sampling_rate))
                            
                    xy_pos.columns = ttl_times[1:n_frames+1]
                    tracked_points.columns = ttl_times[1:n_frames+1]
=======
                    # Set timestamps to TTL times - USES THE FIRST TTL TIME AS THE START TIME AND CUTS OFF ANY PULSES
                    xy_pos.columns = ttl_times[1:]
                    tracked_points.columns = ttl_times[1:]
>>>>>>> 21f5f5ba

                    # Populate processed pos data
                    self.pos_data[trial_iterator] = {
                        'header': raw_pos_data['header'],
                        'xy_position': xy_pos,
                        'tracked_points': tracked_points,
                        'speed': speed, #in cm/s
                        'direction': direction,
                        'direction_from_displacement': direction_disp,
                        'pos_sampling_rate': pos_sampling_rate
                    }              

    def load_ttl(self, trial_iterators = None, output_flag = True):
        """
        Load TTL data for a specified trial from OpenEphys recording

        Args:
            trial_list (int or array-like): The index of the trial for which TTL data is to be loaded.

        Populates:
            self.ttl_data (list): A list that stores TTL data for each trial. The TTL data for the specified trial is added at the given index.
        """
        # Deal with int trial_list
        if isinstance(trial_iterators, int):
            trial_iterators = [trial_iterators]
        elif isinstance(trial_iterators, list):
            pass
        else:
            trial_iterators = self.trial_iterators
            print('No trial list specified, loading TTL data for all trials') if output_flag else None
            
        for trial_iterator in trial_iterators:
            # Get path of trial to load
            path = self.recording_path / self.trial_list[trial_iterator]
            if output_flag:
                print(f'Loading TTL data for {self.trial_list[trial_iterator]}')

            self.sync_data[trial_iterator] = {'ttl_timestamps': se.read_openephys_event(path).get_event_times(channel_id='Neuropixels PXI Sync'),
                                              'recording_timestamps': se.read_openephys(path, load_sync_timestamps = True).get_times()}   
            if self.sync_data[trial_iterator]['ttl_timestamps'] is None:
                print(f'No TTL data found for trial {trial_iterator}')

    def load_lfp(self, trial_list = None, sampling_rate = 1000, channels = None, scale_to_uv = True, reload_flag = False, bandpass_filter = None):
        """
        Loads the LFP (Local Field Potential) data for a specified trial. Currently from raw Dacq .bin files using the spikeinterface package
        Masks clipped values and scales to microvolts based on the gain in the .set file

        Args:
            trial_list (int or array-like): The index of the trial for which LFP data is to be loaded.
            sampling_rate (int): The desired sampling rate for the LFP data.
            channels (list of int, optional): A list of channel IDs from which LFP data is to be extracted. Default is all
            scale_to_uv (bool, optional): choose whether to scale raw LFP trace to microvolts based on the gain in the .set file. Default True
            reload_flag (bool, optional): if true, forces reloading of data. If false, only loads data for trials with no LFP data loaded. Default False
            bandpass_filter (2-element array, optional): apply bandpass filter with min and max frequency. Default None. e.g. [5 100] would bandpass filter @ 5-100Hz

        Populates:
            self.lfp_data (list): A list that stores LFP data for each trial. The LFP data for the specified trial is added at the given index.
        """        
        from spikeinterface.extractors import read_axona, read_openephys
        import spikeinterface.preprocessing as spre
        
        # Deal with int trial_list
        if isinstance(trial_list, int):
            trial_list = [trial_list]
        elif trial_list is None:
            trial_list = self.trial_iterators
            print('No trial list specified, loading LFP data for all trials')
            
        for trial_iterator in trial_list:

            # Check if LFP is already loaded for session:
            if reload_flag == False and self.lfp_data[trial_iterator] != None:
                    print(f'LFP data already loaded for trial {trial_iterator}')

            else:
                if self.recording_type == 'nexus':
                    path = self.recording_path / f'{self.trial_list[trial_iterator]}.set'
                    recording = read_axona(path)
                elif self.recording_type == 'NP2_openephys':
                    path = self.recording_path / self.trial_list[trial_iterator] / self.area
                    recording = read_openephys(path, stream_id='0')

                # Resample
                recording = spre.resample(recording, sampling_rate)
                print('Resampled to', sampling_rate, 'Hz for trial', trial_iterator, 'LFP')

                if bandpass_filter is not None:
                    # Bandpass filter
                    recording = spre.bandpass_filter(recording, 
                                                     freq_min = bandpass_filter[0], 
                                                     freq_max = bandpass_filter[1])

                # Set channels to load to list of str to match recording object - not ideal but other fixes are harder
                if channels is not None:
                    channels = list(map(str, channels))
                    
                lfp_data = recording.get_traces(start_frame = None, end_frame = None, channel_ids = channels, return_scaled=True).astype(float)
                
                lfp_timestamps = recording.get_times()

                # AXONA ONLY: mask clipped values of +- 32000 & scale to uv
                if self.recording_type == 'nexus':
                    clip_mask = np.logical_or(lfp_data > 32000, lfp_data < -32000)
                
                    # Scale traces to uv - method taken from getLFPV.m by Roddy Grieves 2018
                    # Raw file samples are stored with 16-bit resolution, so range from -32768 to 32767
                    if scale_to_uv is True:
                        # Load .set metadata
                        self.load_metadata(trial_iterator, output_flag = False)
                        set_header = self.metadata[trial_iterator]
                        # Get ADC for recording
                        adc = int(set_header['ADC_fullscale_mv'])
                        
                        # Get channel gains
                        gains = np.empty(len(channels))
                        for n, channel in enumerate(channels):
                            gains[n] = set_header[f'gain_ch_{channel}']
                        
                        # Scale traces
                        lfp_data = lfp_data / 32768 * adc * 1000 
                        lfp_data = lfp_data / gains.T

                        self.lfp_data[trial_iterator]['gains'] = gains
                        self.lfp_data[trial_iterator]['clip_mask'] = clip_mask
                        


                self.lfp_data[trial_iterator] = {
                'data': lfp_data,
                'timestamps': lfp_timestamps,
                'sampling_rate': sampling_rate,
                'channels': channels,
                }
        
    def load_spikes(self, clusters_to_load = None):
        """
        Loads spike data for the entire recording session from phy output. Can select based on phy label. Also loads channel index for each cluters
        
        Args:
            quality (str or array): phy cluster label (if str) OR cluster IDs (if array) to load. Most likely 'good', but 'mua' or 'noise' also possible. If None, loads all clusters

        Populates:
            self.spike_data (dict): A dictionary that stores spike times, spike clusters, and cluster quality for the recording session.
        """
        import spikeinterface.extractors as se

        # Adjust sorting path for KS4-formatted sorting
        if self.recording_type == 'NP2_openephys':
            sorting_path = self.sorting_path / 'sorter_output'
        else:
            sorting_path = self.sorting_path

        # Collect trial offsets for aligning spike data (measured in samples)
        durations = self.session.iloc[:,5].to_list()
        self.trial_offsets = []
        offset = 0
        for duration in durations:
            self.trial_offsets.append(offset)
            offset += duration

        # Load spike times, clusters, templates
        spike_times = np.load(f'{sorting_path}/spike_times.npy')
        spike_clusters = np.load(f'{sorting_path}/spike_clusters.npy')
        spike_templates = np.load(f'{sorting_path}/spike_templates.npy')
        
        # Load cluster info
        cluster_info = pd.read_csv(f'{sorting_path}/cluster_info.tsv', sep='\t', index_col = 0)

        if clusters_to_load is not None:
            
            # Case if clusters to load is an empty array:
            if len(clusters_to_load) == 0:
                spike_times = np.nan
                spike_clusters = np.nan
                spike_templates = np.nan
            
            else:
                if np.isscalar(clusters_to_load): #If string e.g. 'good'
                    # Extract clusters matching quality to load
                    cluster_info = cluster_info[cluster_info['group'] == clusters_to_load]

                else: #if array of cluster IDs
                    # Extract only clusters matching the input array
                    cluster_info = cluster_info[np.isin(cluster_info.index, clusters_to_load)]

                # Select spike times etc of the included clusters
                mask = np.isin(spike_clusters, cluster_info.index)
                spike_times = spike_times[mask]
                spike_clusters = spike_clusters[mask]
                spike_templates = spike_templates[mask]
        
        ### Add a label for which behavioural trial each included spike is from
        # Flatten into a 1D array
        spike_times = spike_times.flatten()
            
        # Determine the trial for each spike
        spike_trial = np.digitize(spike_times.flatten(), self.trial_offsets) - 1
        
        # Convert spike times into seconds 
        sort = se.read_phy(f'{sorting_path}').__dict__
        sampling_rate = sort['_sampling_frequency']
        spike_times = spike_times / sampling_rate

        # Create a list of trial offsets in seconds
        self.trial_offsets_seconds = [offset / sampling_rate for offset in self.trial_offsets]

        # Populate spike_data
        self.spike_data = {
            'spike_times': spike_times,
            'spike_clusters': spike_clusters,
            'spike_templates': spike_templates,
            'spike_trial': spike_trial,
            'cluster_info': cluster_info,
            'sampling_rate': sampling_rate
            }
        
        
    def load_mean_waveforms(self, clusters_to_load = None, scale = True):
        """
        Load waveforms for specified clusters.

        Args:
            clusters_to_load (list or None): List of cluster IDs to load waveforms for. If None, waveforms will be loaded for all clusters.
            n_spikes (int): Number of spikes to load for each cluster.
            scale (bool): Flag indicating whether to scale the waveforms to microvolts.

        Populates:
            self.waveform_data (dict): A dictionary that stores mean waveforms for specified clusters.
        """
        from phylib.io.model import load_model

        # Initialise waveform_data
        self.mean_waveforms = {}

        # Get path to params.py
        if self.recording_type == 'nexus':
            params_path = self.sorting_path / 'params.py'

            # Load metadata for scaling traces (gains will load from the first trial)
            self.load_metadata(0, output_flag=False)
            set_header = self.metadata[0]
            # Get ADC for recording
            adc = int(set_header['ADC_fullscale_mv'])

        elif self.recording_type == 'NP2_openephys':
            params_path = self.sorting_path / 'sorter_output' / 'params.py'
        else:
            raise ValueError('Recording type not recognised, please specify "nexus" or "NP2_openephys"')

        # Load the TemplateModel.
        model = load_model(params_path)

        if clusters_to_load is None:
            clusters_to_load = self.spike_data['cluster_info'].index
            print('No clusters specified, loading mean waveforms for all clusters')

        for cluster in clusters_to_load:
            
            # Get the best mean waveform for the cluster from phy
            best_mean_waveform = model.get_cluster_mean_waveforms(cluster)['mean_waveforms'][:,0]
            best_channel = model.get_cluster_mean_waveforms(cluster)['channel_ids'][0]
            
            # Scale the waveforms to microvolts.
            if scale is True:
                # Get channel gains
                gain = int(set_header[f'gain_ch_{best_channel}'])
                # Scale traces to uv using logic as in ephys.load_lfp
                best_mean_waveform = (best_mean_waveform / 32768 * adc * 1000) / gain

            # Populate waveform_data
            self.mean_waveforms[cluster] = best_mean_waveform<|MERGE_RESOLUTION|>--- conflicted
+++ resolved
@@ -264,7 +264,6 @@
                     # Postprocess posdata
                     xy_pos, tracked_points, speed, direction, direction_disp = postprocess_dlc_data(raw_pos_data, self.max_speed, self.smoothing_window_size)
 
-<<<<<<< HEAD
                     # Set timestamps to TTL times - USES THE FIRST TTL TIME AS THE START TIME
                     # NEEDS FIXING PROPERLY - THINK ABOUT HOW TO TIMESTAMP EACH FRAME ACCURATELY
                     n_frames = len(xy_pos.columns)
@@ -275,11 +274,6 @@
                             
                     xy_pos.columns = ttl_times[1:n_frames+1]
                     tracked_points.columns = ttl_times[1:n_frames+1]
-=======
-                    # Set timestamps to TTL times - USES THE FIRST TTL TIME AS THE START TIME AND CUTS OFF ANY PULSES
-                    xy_pos.columns = ttl_times[1:]
-                    tracked_points.columns = ttl_times[1:]
->>>>>>> 21f5f5ba
 
                     # Populate processed pos data
                     self.pos_data[trial_iterator] = {
